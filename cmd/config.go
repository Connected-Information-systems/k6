--- conflicted
+++ resolved
@@ -29,25 +29,17 @@
 	"strings"
 
 	"github.com/kelseyhightower/envconfig"
-	"github.com/sirupsen/logrus"
 	"github.com/spf13/afero"
 	"github.com/spf13/pflag"
 	null "gopkg.in/guregu/null.v3"
 
 	"github.com/loadimpact/k6/lib"
 	"github.com/loadimpact/k6/lib/scheduler"
-	"github.com/loadimpact/k6/lib/types"
 	"github.com/loadimpact/k6/stats/cloud"
 	"github.com/loadimpact/k6/stats/datadog"
 	"github.com/loadimpact/k6/stats/influxdb"
 	"github.com/loadimpact/k6/stats/kafka"
 	"github.com/loadimpact/k6/stats/statsd/common"
-<<<<<<< HEAD
-	"github.com/spf13/afero"
-	"github.com/spf13/pflag"
-	null "gopkg.in/guregu/null.v3"
-=======
->>>>>>> c2024159
 )
 
 // configFlagSet returns a FlagSet with the default run configuration flags.
@@ -194,100 +186,6 @@
 	return conf, nil
 }
 
-<<<<<<< HEAD
-=======
-type executionConflictConfigError string
-
-func (e executionConflictConfigError) Error() string {
-	return string(e)
-}
-
-var _ error = executionConflictConfigError("")
-
-func getConstantLoopingVUsExecution(duration types.NullDuration, vus null.Int) scheduler.ConfigMap {
-	ds := scheduler.NewConstantLoopingVUsConfig(lib.DefaultSchedulerName)
-	ds.VUs = vus
-	ds.Duration = duration
-	return scheduler.ConfigMap{lib.DefaultSchedulerName: ds}
-}
-
-func getVariableLoopingVUsExecution(stages []lib.Stage, startVUs null.Int) scheduler.ConfigMap {
-	ds := scheduler.NewVariableLoopingVUsConfig(lib.DefaultSchedulerName)
-	ds.StartVUs = startVUs
-	for _, s := range stages {
-		if s.Duration.Valid {
-			ds.Stages = append(ds.Stages, scheduler.Stage{Duration: s.Duration, Target: s.Target})
-		}
-	}
-	return scheduler.ConfigMap{lib.DefaultSchedulerName: ds}
-}
-
-func getSharedIterationsExecution(iterations null.Int, duration types.NullDuration, vus null.Int) scheduler.ConfigMap {
-	ds := scheduler.NewSharedIterationsConfig(lib.DefaultSchedulerName)
-	ds.VUs = vus
-	ds.Iterations = iterations
-	if duration.Valid {
-		ds.MaxDuration = duration
-	}
-	return scheduler.ConfigMap{lib.DefaultSchedulerName: ds}
-}
-
-// This checks for conflicting options and turns any shortcut options (i.e. duration, iterations,
-// stages) into the proper scheduler configuration
-func deriveExecutionConfig(conf Config) (Config, error) {
-	result := conf
-	switch {
-	case conf.Iterations.Valid:
-		if len(conf.Stages) > 0 { // stages isn't nil (not set) and isn't explicitly set to empty
-			//TODO: make this an executionConflictConfigError in the next version
-			logrus.Warn("Specifying both iterations and stages is deprecated and won't be supported in the future k6 versions")
-		}
-
-		result.Execution = getSharedIterationsExecution(conf.Iterations, conf.Duration, conf.VUs)
-		// TODO: maybe add a new flag that will be used as a shortcut to per-VU iterations?
-
-	case conf.Duration.Valid:
-		if len(conf.Stages) > 0 { // stages isn't nil (not set) and isn't explicitly set to empty
-			//TODO: make this an executionConflictConfigError in the next version
-			logrus.Warn("Specifying both duration and stages is deprecated and won't be supported in the future k6 versions")
-		}
-
-		if conf.Duration.Duration <= 0 {
-			//TODO: make this an executionConflictConfigError in the next version
-			msg := "Specifying infinite duration in this way is deprecated and won't be supported in the future k6 versions"
-			logrus.Warn(msg)
-		} else {
-			result.Execution = getConstantLoopingVUsExecution(conf.Duration, conf.VUs)
-		}
-
-	case len(conf.Stages) > 0: // stages isn't nil (not set) and isn't explicitly set to empty
-		result.Execution = getVariableLoopingVUsExecution(conf.Stages, conf.VUs)
-
-	default:
-		if conf.Execution != nil { // If someone set this, regardless if its empty
-			//TODO: remove this warning in the next version
-			logrus.Warn("The execution settings are not functional in this k6 release, they will be ignored")
-		}
-
-		if len(conf.Execution) == 0 { // If unset or set to empty
-			// No execution parameters whatsoever were specified, so we'll create a per-VU iterations config
-			// with 1 VU and 1 iteration. We're choosing the per-VU config, since that one could also
-			// be executed both locally, and in the cloud.
-			result.Execution = scheduler.ConfigMap{
-				lib.DefaultSchedulerName: scheduler.NewPerVUIterationsConfig(lib.DefaultSchedulerName),
-			}
-		}
-	}
-
-	//TODO: validate the config; questions:
-	// - separately validate the duration, iterations and stages for better error messages?
-	// - or reuse the execution validation somehow, at the end? or something mixed?
-	// - here or in getConsolidatedConfig() or somewhere else?
-
-	return result, nil
-}
-
->>>>>>> c2024159
 // Assemble the final consolidated configuration from all of the different sources:
 // - start with the CLI-provided options to get shadowed (non-Valid) defaults in there
 // - add the global file config options
@@ -321,11 +219,6 @@
 	return conf, nil
 }
 
-<<<<<<< HEAD
-	conf.Options, err = scheduler.BuildExecutionConfig(conf.Options)
-
-	return conf, err
-=======
 // applyDefault applys default options value if it is not specified by any mechenisms. This happens with types
 // which does not support by "gopkg.in/guregu/null.v3".
 //
@@ -337,13 +230,13 @@
 	return conf
 }
 
-func deriveAndValidateConfig(conf Config) (Config, error) {
-	result, err := deriveExecutionConfig(conf)
+func deriveAndValidateConfig(conf Config) (result Config, err error) {
+	result = conf
+	result.Options, err = scheduler.DeriveExecutionFromShortcuts(conf.Options)
 	if err != nil {
 		return result, err
 	}
-	return result, validateConfig(conf)
->>>>>>> c2024159
+	return result, validateConfig(result)
 }
 
 func validateConfig(conf Config) error {
@@ -357,11 +250,5 @@
 		errMsgParts = append(errMsgParts, fmt.Sprintf("\t- %s", err.Error()))
 	}
 
-<<<<<<< HEAD
 	return errors.New(strings.Join(errMsgParts, "\n"))
-=======
-	//TODO: actually return the error here instead of warning, so k6 aborts on config validation errors
-	logrus.Warn(errMsg)
-	return nil
->>>>>>> c2024159
 }